--- conflicted
+++ resolved
@@ -12,7 +12,6 @@
   ~   Contributors:
   ~
   ~   Otavio Santana
-  ~   Maximillian Arruda
   -->
 
 <project xmlns="http://maven.apache.org/POM/4.0.0" xmlns:xsi="http://www.w3.org/2001/XMLSchema-instance"
@@ -29,17 +28,14 @@
     <description>The Eclipse JNoSQL communication layer implementation to Elasticsearch</description>
 
     <properties>
-<<<<<<< HEAD
+        <es.version>7.17.6</es.version>
+        <elasticsearch-java.version>8.5.3</elasticsearch-java.version>
         <es.version>8.5.3</es.version>
         <yasson.version>2.0.2</yasson.version>
         <awaitility.version>4.2.0</awaitility.version>
         <jakarta.json.version>2.0.1</jakarta.json.version>
         <jakarta.json.bind.version>2.0.0</jakarta.json.bind.version>
         <jakarta.annotation.version>1.3.5</jakarta.annotation.version>
-=======
-        <es.version>7.17.6</es.version>
-        <elasticsearch-java.version>8.5.3</elasticsearch-java.version>
->>>>>>> 2fa61ff2
     </properties>
     <dependencies>
         <dependency>
@@ -53,8 +49,8 @@
             <version>${project.version}</version>
         </dependency>
         <dependency>
-            <groupId>co.elastic.clients</groupId>
-            <artifactId>elasticsearch-java</artifactId>
+            <groupId>org.elasticsearch.client</groupId>
+            <artifactId>elasticsearch-rest-high-level-client</artifactId>
             <version>${es.version}</version>
         </dependency>
         <dependency>
@@ -66,12 +62,6 @@
             <groupId>jakarta.nosql.tck.communication.driver</groupId>
             <artifactId>driver-tck-document</artifactId>
             <version>${jakarta.nosql.version}</version>
-            <scope>provided</scope>
-        </dependency>
-        <dependency>
-            <groupId>org.awaitility</groupId>
-            <artifactId>awaitility</artifactId>
-            <version>${awaitility.version}</version>
             <scope>test</scope>
         </dependency>
     </dependencies>
