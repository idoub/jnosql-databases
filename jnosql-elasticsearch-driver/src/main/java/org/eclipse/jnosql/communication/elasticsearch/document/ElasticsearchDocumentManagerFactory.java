--- conflicted
+++ resolved
@@ -11,25 +11,34 @@
  *   Contributors:
  *
  *   Otavio Santana
- *   Maximillian Arruda
  */
 package org.eclipse.jnosql.communication.elasticsearch.document;
 
 
-import co.elastic.clients.elasticsearch.ElasticsearchClient;
-import co.elastic.clients.elasticsearch.indices.CreateIndexRequest;
-import co.elastic.clients.elasticsearch.indices.OpenRequest;
 import jakarta.nosql.document.DocumentManagerFactory;
+import org.apache.http.HttpEntity;
+import org.apache.http.entity.ContentType;
+import org.apache.http.nio.entity.NStringEntity;
+import org.elasticsearch.ElasticsearchStatusException;
+import org.elasticsearch.action.admin.indices.create.CreateIndexRequest;
+import org.elasticsearch.action.admin.indices.open.OpenIndexRequest;
+import org.elasticsearch.client.Request;
+import org.elasticsearch.client.RequestOptions;
+import org.elasticsearch.client.RestClient;
+import org.elasticsearch.client.RestHighLevelClient;
 
+import java.io.ByteArrayOutputStream;
 import java.io.IOException;
 import java.io.InputStream;
+import java.net.URISyntaxException;
+import java.net.URL;
+import java.nio.charset.StandardCharsets;
+import java.nio.file.Paths;
 import java.util.Objects;
 
-<<<<<<< HEAD
-=======
+import static java.lang.Boolean.TRUE;
 import static java.nio.file.Files.readAllBytes;
 
->>>>>>> 2fa61ff2
 
 /**
  * The elasticsearch implementation to {@link DocumentManagerFactory} that returns:
@@ -41,9 +50,9 @@
 public class ElasticsearchDocumentManagerFactory implements DocumentManagerFactory {
 
 
-    private final ElasticsearchClient client;
+    private final RestHighLevelClient client;
 
-    ElasticsearchDocumentManagerFactory(ElasticsearchClient client) {
+    ElasticsearchDocumentManagerFactory(RestHighLevelClient client) {
         this.client = client;
     }
 
@@ -54,6 +63,14 @@
 
         initDatabase(database);
         return new DefaultElasticsearchDocumentManager(client, database);
+    }
+
+    private byte[] getBytes(URL url) {
+        try {
+            return readAllBytes(Paths.get(url.toURI()));
+        } catch (IOException | URISyntaxException e) {
+            throw new ElasticsearchException("An error when read the database mapping", e);
+        }
     }
 
     private void initDatabase(String database) {
@@ -67,42 +84,47 @@
         InputStream stream = ElasticsearchDocumentManagerFactory.class.getResourceAsStream('/' + database + ".json");
         if (Objects.nonNull(stream)) {
             try {
-<<<<<<< HEAD
-                CreateIndexRequest request = CreateIndexRequest.of(
-                        b -> b.index(database).withJson(stream)
-                );
-                client.indices().create(request);
-=======
                 RestClient lowLevelClient = client.getLowLevelClient();
                 HttpEntity entity = new NStringEntity(getMappging(stream), ContentType.APPLICATION_JSON);
-                Request request = new Request("PUT", database );
-                //request.addParameter("include_type_name", TRUE.toString());
+                Request request = new Request("PUT", database);
+                request.addParameter("include_type_name", TRUE.toString());
                 request.setEntity(entity);
 
                 lowLevelClient.performRequest(request);
->>>>>>> 2fa61ff2
             } catch (Exception ex) {
                 throw new ElasticsearchException("Error when create a new mapping", ex);
             }
         } else {
             try {
-                CreateIndexRequest request = CreateIndexRequest.of(
-                        b -> b.index(database)
-                );
-                client.indices().create(request);
+                CreateIndexRequest request = new CreateIndexRequest(database);
+                client.indices().create(request, RequestOptions.DEFAULT);
             } catch (Exception ex) {
                 throw new ElasticsearchException("Error when create a new mapping", ex);
             }
         }
     }
 
+    private String getMapping(InputStream stream) throws IOException {
+        ByteArrayOutputStream buffer = new ByteArrayOutputStream();
+        int nRead;
+        byte[] data = new byte[1024];
+        while ((nRead = stream.read(data, 0, data.length)) != -1) {
+            buffer.write(data, 0, nRead);
+        }
+
+        buffer.flush();
+        byte[] byteArray = buffer.toByteArray();
+
+        return new String(byteArray, StandardCharsets.UTF_8);
+    }
+
     private boolean isExists(String database) {
         try {
-            client.indices().open(OpenRequest.of(b -> b.index(database)));
+            client.indices().open(new OpenIndexRequest(database), RequestOptions.DEFAULT);
             return true;
         } catch (IOException e) {
             throw new ElasticsearchException("And error on admin access to verify if the database exists", e);
-        } catch (co.elastic.clients.elasticsearch._types.ElasticsearchException e) {
+        } catch (ElasticsearchStatusException e) {
             return false;
         }
     }
@@ -110,7 +132,7 @@
     @Override
     public void close() {
         try {
-            client._transport().close();
+            client.close();
         } catch (IOException e) {
             throw new ElasticsearchException("An error when close the RestHighLevelClient client", e);
         }
