/*
 *  Copyright (c) 2022 Contributors to the Eclipse Foundation
 *   All rights reserved. This program and the accompanying materials
 *   are made available under the terms of the Eclipse Public License v1.0
 *   and Apache License v2.0 which accompanies this distribution.
 *   The Eclipse Public License is available at http://www.eclipse.org/legal/epl-v10.html
 *   and the Apache License v2.0 is available at http://www.opensource.org/licenses/apache2.0.php.
 *
 *   You may elect to redistribute this code under either of these licenses.
 *
 *   Contributors:
 *
 *   Otavio Santana
 *   Alessandro Moscatelli
 *   Maximillian Arruda
 */
package org.eclipse.jnosql.communication.elasticsearch.document;


import co.elastic.clients.elasticsearch.ElasticsearchClient;
import co.elastic.clients.json.JsonpMapper;
import co.elastic.clients.json.jsonb.JsonbJsonpMapper;
import co.elastic.clients.transport.ElasticsearchTransport;
import co.elastic.clients.transport.rest_client.RestClientTransport;
import jakarta.nosql.Configurations;
import jakarta.nosql.Settings;
import jakarta.nosql.document.DocumentConfiguration;
import org.apache.http.Header;
import org.apache.http.HttpHost;
import org.apache.http.auth.AuthScope;
import org.apache.http.auth.UsernamePasswordCredentials;
import org.apache.http.client.CredentialsProvider;
import org.apache.http.impl.client.BasicCredentialsProvider;

import org.elasticsearch.client.RestClient;
import org.elasticsearch.client.RestClientBuilder;
<<<<<<< HEAD
=======
import org.elasticsearch.client.RestHighLevelClient;
import org.elasticsearch.client.RestHighLevelClientBuilder;
>>>>>>> 2fa61ff2

import java.util.ArrayList;
import java.util.List;
import java.util.Objects;
import java.util.Optional;

import static java.util.Arrays.asList;
import static java.util.Objects.requireNonNull;

/**
 * The implementation of {@link DocumentConfiguration}
 * that returns {@link ElasticsearchDocumentManagerFactory}.
 *
 * @see ElasticsearchConfigurations
 */
public class ElasticsearchDocumentConfiguration implements DocumentConfiguration {

    private static final int DEFAULT_PORT = 9200;

    private final List<HttpHost> httpHosts = new ArrayList<>();

    private final List<Header> headers = new ArrayList<>();


    public ElasticsearchDocumentConfiguration() {

    }

    /**
     * Adds a host in the configuration
     *
     * @param host the host
     * @throws NullPointerException when host is null
     */
    public void add(HttpHost host) {
        this.httpHosts.add(Objects.requireNonNull(host, "host is required"));
    }

    /**
     * Adds a header in the configuration
     *
     * @param header the header
     * @throws NullPointerException when header is null
     */
    public void add(Header header) {
        this.headers.add(Objects.requireNonNull(header, "header is required"));
    }

    @Override
    public ElasticsearchDocumentManagerFactory apply(Settings settings) {
        requireNonNull(settings, "settings is required");

        settings.prefixSupplier(asList(ElasticsearchConfigurations.HOST, Configurations.HOST))
                .stream()
                .map(Object::toString)
                .map(h -> ElasticsearchAddress.of(h, DEFAULT_PORT))
                .map(ElasticsearchAddress::toHttpHost)
                .forEach(httpHosts::add);

        RestClientBuilder builder = RestClient.builder(httpHosts.toArray(new HttpHost[0]));
        builder.setDefaultHeaders(headers.toArray(Header[]::new));

        final Optional<String> username = settings
                .getSupplier(asList(Configurations.USER,
                        ElasticsearchConfigurations.USER))
                .map(Object::toString);
        final Optional<String> password = settings
                .getSupplier(asList(Configurations.PASSWORD,
                        ElasticsearchConfigurations.PASSWORD))
                .map(Object::toString);

        if (username.isPresent()) {
            final CredentialsProvider credentialsProvider =
                    new BasicCredentialsProvider();
            credentialsProvider.setCredentials(AuthScope.ANY,
                    new UsernamePasswordCredentials(username.orElse(null), password.orElse(null)));
            builder.setHttpClientConfigCallback(httpClientBuilder -> httpClientBuilder
                    .setDefaultCredentialsProvider(credentialsProvider));
        }

        return this.get(builder);
    }

    /**
     * returns an {@link ElasticsearchDocumentManagerFactory} instance
     *
     * @param builder the builder {@link RestClientBuilder}
     * @return a manager factory instance
     * @throws NullPointerException when builder is null
     */
    public ElasticsearchDocumentManagerFactory get(RestClientBuilder builder) {
        Objects.requireNonNull(builder, "builder is required");
<<<<<<< HEAD
        return this.get(builder, new JsonbJsonpMapper());
    }

    /**
     * returns an {@link ElasticsearchDocumentManagerFactory} instance
     *
     * @param builder    the builder {@link RestClientBuilder}
     * @param jsonMapper the jsonMapper {@link JsonpMapper}
     * @return a manager factory instance
     * @throws NullPointerException when transport is null or jsonMapper is null
     */
    public ElasticsearchDocumentManagerFactory get(RestClientBuilder builder, JsonpMapper jsonMapper) {
        Objects.requireNonNull(builder, "builder is required");
        Objects.requireNonNull(jsonMapper, "jsonMapper is required");
        RestClient restClient = builder.build();
        return get(restClient,jsonMapper);
    }

    /**
     * returns an {@link ElasticsearchDocumentManagerFactory} instance
     *
     * @param restClient    the restClient {@link RestClient}
     * @param jsonMapper the jsonMapper {@link JsonpMapper}
     * @return a manager factory instance
     * @throws NullPointerException when restClient is null or jsonMapper is null
     */
    public ElasticsearchDocumentManagerFactory get(RestClient restClient, JsonpMapper jsonMapper) {
        Objects.requireNonNull(restClient, "restClient is required");
        Objects.requireNonNull(jsonMapper, "jsonMapper is required");
        var transport = new RestClientTransport(restClient, jsonMapper);
        return this.get(transport);
    }

    /**
     * returns an {@link ElasticsearchDocumentManagerFactory} instance
     *
     * @param transport the transport {@link ElasticsearchTransport}
     * @return a manager factory instance
     * @throws NullPointerException when transport is null
     */
    public ElasticsearchDocumentManagerFactory get(ElasticsearchTransport transport) {
        Objects.requireNonNull(transport, "transport is required");
        ElasticsearchClient client = new ElasticsearchClient(transport);
        return this.get(client);
=======
        RestClient httpClient = builder.build();

        RestHighLevelClient client = new RestHighLevelClientBuilder(httpClient)
                .setApiCompatibilityMode(true)
                .build();

        return new ElasticsearchDocumentManagerFactory(client);
>>>>>>> 2fa61ff2
    }

    /**
     * returns an {@link ElasticsearchDocumentManagerFactory} instance
     *
     * @param client the client {@link ElasticsearchClient}
     * @return a manager factory instance
     * @throws NullPointerException when client is null
     */
    public ElasticsearchDocumentManagerFactory get(ElasticsearchClient client) {
        Objects.requireNonNull(client, "client is required");
        return new ElasticsearchDocumentManagerFactory(client);
    }


}<|MERGE_RESOLUTION|>--- conflicted
+++ resolved
@@ -12,16 +12,10 @@
  *
  *   Otavio Santana
  *   Alessandro Moscatelli
- *   Maximillian Arruda
  */
 package org.eclipse.jnosql.communication.elasticsearch.document;
 
 
-import co.elastic.clients.elasticsearch.ElasticsearchClient;
-import co.elastic.clients.json.JsonpMapper;
-import co.elastic.clients.json.jsonb.JsonbJsonpMapper;
-import co.elastic.clients.transport.ElasticsearchTransport;
-import co.elastic.clients.transport.rest_client.RestClientTransport;
 import jakarta.nosql.Configurations;
 import jakarta.nosql.Settings;
 import jakarta.nosql.document.DocumentConfiguration;
@@ -31,14 +25,9 @@
 import org.apache.http.auth.UsernamePasswordCredentials;
 import org.apache.http.client.CredentialsProvider;
 import org.apache.http.impl.client.BasicCredentialsProvider;
-
 import org.elasticsearch.client.RestClient;
 import org.elasticsearch.client.RestClientBuilder;
-<<<<<<< HEAD
-=======
 import org.elasticsearch.client.RestHighLevelClient;
-import org.elasticsearch.client.RestHighLevelClientBuilder;
->>>>>>> 2fa61ff2
 
 import java.util.ArrayList;
 import java.util.List;
@@ -58,9 +47,9 @@
 
     private static final int DEFAULT_PORT = 9200;
 
-    private final List<HttpHost> httpHosts = new ArrayList<>();
+    private List<HttpHost> httpHosts = new ArrayList<>();
 
-    private final List<Header> headers = new ArrayList<>();
+    private List<Header> headers = new ArrayList<>();
 
 
     public ElasticsearchDocumentConfiguration() {
@@ -99,7 +88,7 @@
                 .forEach(httpHosts::add);
 
         RestClientBuilder builder = RestClient.builder(httpHosts.toArray(new HttpHost[0]));
-        builder.setDefaultHeaders(headers.toArray(Header[]::new));
+        builder.setDefaultHeaders(headers.stream().toArray(Header[]::new));
 
         final Optional<String> username = settings
                 .getSupplier(asList(Configurations.USER,
@@ -119,7 +108,8 @@
                     .setDefaultCredentialsProvider(credentialsProvider));
         }
 
-        return this.get(builder);
+        RestHighLevelClient client = new RestHighLevelClient(builder);
+        return new ElasticsearchDocumentManagerFactory(client);
     }
 
     /**
@@ -131,70 +121,18 @@
      */
     public ElasticsearchDocumentManagerFactory get(RestClientBuilder builder) {
         Objects.requireNonNull(builder, "builder is required");
-<<<<<<< HEAD
-        return this.get(builder, new JsonbJsonpMapper());
+        RestHighLevelClient client = new RestHighLevelClient(builder);
+        return new ElasticsearchDocumentManagerFactory(client);
     }
 
     /**
      * returns an {@link ElasticsearchDocumentManagerFactory} instance
      *
-     * @param builder    the builder {@link RestClientBuilder}
-     * @param jsonMapper the jsonMapper {@link JsonpMapper}
-     * @return a manager factory instance
-     * @throws NullPointerException when transport is null or jsonMapper is null
-     */
-    public ElasticsearchDocumentManagerFactory get(RestClientBuilder builder, JsonpMapper jsonMapper) {
-        Objects.requireNonNull(builder, "builder is required");
-        Objects.requireNonNull(jsonMapper, "jsonMapper is required");
-        RestClient restClient = builder.build();
-        return get(restClient,jsonMapper);
-    }
-
-    /**
-     * returns an {@link ElasticsearchDocumentManagerFactory} instance
-     *
-     * @param restClient    the restClient {@link RestClient}
-     * @param jsonMapper the jsonMapper {@link JsonpMapper}
-     * @return a manager factory instance
-     * @throws NullPointerException when restClient is null or jsonMapper is null
-     */
-    public ElasticsearchDocumentManagerFactory get(RestClient restClient, JsonpMapper jsonMapper) {
-        Objects.requireNonNull(restClient, "restClient is required");
-        Objects.requireNonNull(jsonMapper, "jsonMapper is required");
-        var transport = new RestClientTransport(restClient, jsonMapper);
-        return this.get(transport);
-    }
-
-    /**
-     * returns an {@link ElasticsearchDocumentManagerFactory} instance
-     *
-     * @param transport the transport {@link ElasticsearchTransport}
-     * @return a manager factory instance
-     * @throws NullPointerException when transport is null
-     */
-    public ElasticsearchDocumentManagerFactory get(ElasticsearchTransport transport) {
-        Objects.requireNonNull(transport, "transport is required");
-        ElasticsearchClient client = new ElasticsearchClient(transport);
-        return this.get(client);
-=======
-        RestClient httpClient = builder.build();
-
-        RestHighLevelClient client = new RestHighLevelClientBuilder(httpClient)
-                .setApiCompatibilityMode(true)
-                .build();
-
-        return new ElasticsearchDocumentManagerFactory(client);
->>>>>>> 2fa61ff2
-    }
-
-    /**
-     * returns an {@link ElasticsearchDocumentManagerFactory} instance
-     *
-     * @param client the client {@link ElasticsearchClient}
+     * @param client the client {@link RestHighLevelClient}
      * @return a manager factory instance
      * @throws NullPointerException when client is null
      */
-    public ElasticsearchDocumentManagerFactory get(ElasticsearchClient client) {
+    public ElasticsearchDocumentManagerFactory get(RestHighLevelClient client) {
         Objects.requireNonNull(client, "client is required");
         return new ElasticsearchDocumentManagerFactory(client);
     }
